[[aura-reference-security]]
= Single Sign-On (SSO)
:description: SSO allows you to log in to the Aura Console using their company IdP credentials.

label:AuraDB-Enterprise[]
label:AuraDS-Enterprise[]

== SSO levels

Aura admins can configure organization and tenant level SSO:

. *Organization level SSO*: This configuration applies to all tenants and new database instances created within your organization.

. *Tenant level SSO*:  SSO configured at the tenant level affects all new database instances created within that tenant. It ensures users logging in with SSO have access to the authorized database instances within the tenant.

== Login methods

Admins can configure a combination of one or more of the following login methods:

<<<<<<< HEAD
* Email/password
=======
* Microsoft Entra ID
>>>>>>> 09caedb9
* Okta
* Microsoft Entra ID
* Google Sign-in

An organization's admin can add Aura as a login from a tile in an organization's Apps Dashboard.

== Setup requirements

Accessing Aura with SSO requires:
 
* Authorization Code Flow
* A publicly accessible Identity Provider (IdP) server

To configure SSO, go to *Aura Console > Settings > SSO Configuration.*

To create a SSO Configuration either a Discovery URI or a combination of Issuer, Authorization Endpoint, Token Endpoint and JWKS URI is required.

<<<<<<< HEAD
== Configurations available from Support
=======
* Microsoft Entra ID
* Okta
* Keycloak
* Google Authentication
>>>>>>> 09caedb9

Support can assist with:

* Role mapping specific to a database
* Custom groups claim besides `groups`
* Updating SSO on already running instances

If you would like support assistance, please https://support.neo4j.com/[raise a support ticket] including the following information:

. The _Tenant ID_ of the tenant(s) you want to use SSO. See xref:platform/user-management.adoc#_tenants[Tenants] for more information on how to find your __Tenant ID__.
. The name of your IdP.<|MERGE_RESOLUTION|>--- conflicted
+++ resolved
@@ -17,11 +17,8 @@
 
 Admins can configure a combination of one or more of the following login methods:
 
-<<<<<<< HEAD
 * Email/password
-=======
 * Microsoft Entra ID
->>>>>>> 09caedb9
 * Okta
 * Microsoft Entra ID
 * Google Sign-in
@@ -39,14 +36,12 @@
 
 To create a SSO Configuration either a Discovery URI or a combination of Issuer, Authorization Endpoint, Token Endpoint and JWKS URI is required.
 
-<<<<<<< HEAD
 == Configurations available from Support
-=======
+
 * Microsoft Entra ID
 * Okta
 * Keycloak
 * Google Authentication
->>>>>>> 09caedb9
 
 Support can assist with:
 
