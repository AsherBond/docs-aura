[[auradb]]
= Neo4j AuraDB overview
:description: This section describes how to use Neo4j AuraDB.
<<<<<<< HEAD
:check-mark: icon:check[]
:page-disablefeedback: true
=======
>>>>>>> 787dca24

Neo4j AuraDB is a fully managed cloud graph database service.

Built to leverage relationships in data, AuraDB enables lightning-fast queries for real-time analytics and insights.
AuraDB is reliable, secure, and fully automated, enabling you to focus on building graph applications without worrying about database administration.

== Plans

<<<<<<< HEAD
AuraDB offers the following https://neo4j.com/cloud/aura/[subscription plans]: *AuraDB Free*, *AuraDB Professional*, and *AuraDB Enterprise*.

Each plan offers different levels of functionality and support:

.Platform
[cols="40,^17,^17,^17",options="header"]
|===
|
| label:AuraDB-Free[]
| label:AuraDB-Professional[]
| label:AuraDB-Enterprise[]

| Instance size
| Limits on node and relationship counts
| 1 GB - 64 GB (RAM)
| 2 GB - 384 GB (RAM)

| Automated upgrades and patches
| {check-mark}
| {check-mark}
| {check-mark}

| Self-healing
| {check-mark}
| {check-mark}
| {check-mark}

| Fault tolerant
| {check-mark}
| {check-mark}
| {check-mark}

| Cloud tenancy
| Multi-tenant
| Multi-tenant
| Single-tenant with VPC isolation, dedicated cloud infrastructure

| Cloud providers
| GCP
| GCP
| AWS, Azure, GCP

| On-demand query logs
|
| {check-mark}
| {check-mark}

| Service availability SLA
|
|
| 99.95% uptime

| Console user management
|
|
| {check-mark}

| Multi-availability zone clusters
|
|
| {check-mark}

| Clone database
|
| {check-mark}
| {check-mark}

| Pause database
| Automatic after 3 days of inactivity
| On demand
| On demand

| Resume database
| On demand or auto-deleted after 30 days
| On demand or auto-resumed after 30 days
| On demand or auto-resumed after 30 days
|===

.Tools integrations and ecosystem
[cols="40,^17,^17,^17",options="header"]
|===
|
| label:AuraDB-Free[]
| label:AuraDB-Professional[]
| label:AuraDB-Enterprise[]

| Neo4j Browser
| {check-mark}
| {check-mark}
| {check-mark}

| Neo4j Bloom data visualization
| {check-mark}
| {check-mark}
| {check-mark}

| Standard procedure library (xref:platform/apoc.adoc[APOC-core])
| {check-mark}
| {check-mark}
| {check-mark}

| Data Connector: Apache Spark
| {check-mark}
| {check-mark}
| {check-mark}

| Data Connector: Apache Kafka
| {check-mark}
| {check-mark}
| {check-mark}

| Data Connector: Business Intelligence (BI)
| {check-mark}
| {check-mark}
| {check-mark}

| Aura API
|
|
| Beta
|===

.Backup
[cols="40,^17,^17,^17",options="header"]
|===
|
| label:AuraDB-Free[]
| label:AuraDB-Professional[]
| label:AuraDB-Enterprise[]

| Backup frequency/RPO
|
| Daily
| Hourly

| Backup retention
|
| 7 day
| 90 day

| On-demand point-in-time snapshots
|
| {check-mark}
| {check-mark}
|===

.Security
[cols="40,^17,^17,^17",options="header"]
|===
|
| label:AuraDB-Free[]
| label:AuraDB-Professional[]
| label:AuraDB-Enterprise[]

| Encryption (at rest, in transit)
| {check-mark}
| {check-mark}
| {check-mark}

| DBMS level role-based access control
|
|
| {check-mark}

| Fine-grained database security
|
|
| {check-mark}

| Private VPC endpoints
|
|
| AWS PrivateLink, Azure Private Link, GCP Private Service Connect

| Security logs
|
|
| {check-mark}

| Single sign-on
|
|
| {check-mark}
|===

.Pricing and usage
[cols="40,^17,^17,^17",options="header"]
|===
|
| label:AuraDB-Free[]
| label:AuraDB-Professional[]
| label:AuraDB-Enterprise[]

| Capacity-based consumption pricing model
|
| {check-mark}
| {check-mark}
=======
AuraDB offers the following subscription plans: *AuraDB Free*, *AuraDB Professional*, and *AuraDB Enterprise*.
The full list of features available in each plan is available on the link:https://neo4j.com/pricing/[Neo4j Pricing page].
>>>>>>> 787dca24

== Updates and upgrades

AuraDB does not have any scheduled maintenance windows.
It is designed to be always on and available, with all corrections, fixes, and upgrades automatically applied in the background.

Releases for the Neo4j database are also deployed when they become available.
Operations are non-disruptive, and you shouldn't experience any downtime as a result.

== Support

For a breakdown of the support offered across plan types as well as the support holiday schedule, see the https://aura.support.neo4j.com/hc/en-us/articles/360053850514[Aura Support page].

Additionally, you can access the https://status.neo4j.io/[Aura Status page] to check the current operational status of Aura and subscribe to updates.<|MERGE_RESOLUTION|>--- conflicted
+++ resolved
@@ -1,11 +1,6 @@
 [[auradb]]
 = Neo4j AuraDB overview
 :description: This section describes how to use Neo4j AuraDB.
-<<<<<<< HEAD
-:check-mark: icon:check[]
-:page-disablefeedback: true
-=======
->>>>>>> 787dca24
 
 Neo4j AuraDB is a fully managed cloud graph database service.
 
@@ -14,208 +9,8 @@
 
 == Plans
 
-<<<<<<< HEAD
-AuraDB offers the following https://neo4j.com/cloud/aura/[subscription plans]: *AuraDB Free*, *AuraDB Professional*, and *AuraDB Enterprise*.
-
-Each plan offers different levels of functionality and support:
-
-.Platform
-[cols="40,^17,^17,^17",options="header"]
-|===
-|
-| label:AuraDB-Free[]
-| label:AuraDB-Professional[]
-| label:AuraDB-Enterprise[]
-
-| Instance size
-| Limits on node and relationship counts
-| 1 GB - 64 GB (RAM)
-| 2 GB - 384 GB (RAM)
-
-| Automated upgrades and patches
-| {check-mark}
-| {check-mark}
-| {check-mark}
-
-| Self-healing
-| {check-mark}
-| {check-mark}
-| {check-mark}
-
-| Fault tolerant
-| {check-mark}
-| {check-mark}
-| {check-mark}
-
-| Cloud tenancy
-| Multi-tenant
-| Multi-tenant
-| Single-tenant with VPC isolation, dedicated cloud infrastructure
-
-| Cloud providers
-| GCP
-| GCP
-| AWS, Azure, GCP
-
-| On-demand query logs
-|
-| {check-mark}
-| {check-mark}
-
-| Service availability SLA
-|
-|
-| 99.95% uptime
-
-| Console user management
-|
-|
-| {check-mark}
-
-| Multi-availability zone clusters
-|
-|
-| {check-mark}
-
-| Clone database
-|
-| {check-mark}
-| {check-mark}
-
-| Pause database
-| Automatic after 3 days of inactivity
-| On demand
-| On demand
-
-| Resume database
-| On demand or auto-deleted after 30 days
-| On demand or auto-resumed after 30 days
-| On demand or auto-resumed after 30 days
-|===
-
-.Tools integrations and ecosystem
-[cols="40,^17,^17,^17",options="header"]
-|===
-|
-| label:AuraDB-Free[]
-| label:AuraDB-Professional[]
-| label:AuraDB-Enterprise[]
-
-| Neo4j Browser
-| {check-mark}
-| {check-mark}
-| {check-mark}
-
-| Neo4j Bloom data visualization
-| {check-mark}
-| {check-mark}
-| {check-mark}
-
-| Standard procedure library (xref:platform/apoc.adoc[APOC-core])
-| {check-mark}
-| {check-mark}
-| {check-mark}
-
-| Data Connector: Apache Spark
-| {check-mark}
-| {check-mark}
-| {check-mark}
-
-| Data Connector: Apache Kafka
-| {check-mark}
-| {check-mark}
-| {check-mark}
-
-| Data Connector: Business Intelligence (BI)
-| {check-mark}
-| {check-mark}
-| {check-mark}
-
-| Aura API
-|
-|
-| Beta
-|===
-
-.Backup
-[cols="40,^17,^17,^17",options="header"]
-|===
-|
-| label:AuraDB-Free[]
-| label:AuraDB-Professional[]
-| label:AuraDB-Enterprise[]
-
-| Backup frequency/RPO
-|
-| Daily
-| Hourly
-
-| Backup retention
-|
-| 7 day
-| 90 day
-
-| On-demand point-in-time snapshots
-|
-| {check-mark}
-| {check-mark}
-|===
-
-.Security
-[cols="40,^17,^17,^17",options="header"]
-|===
-|
-| label:AuraDB-Free[]
-| label:AuraDB-Professional[]
-| label:AuraDB-Enterprise[]
-
-| Encryption (at rest, in transit)
-| {check-mark}
-| {check-mark}
-| {check-mark}
-
-| DBMS level role-based access control
-|
-|
-| {check-mark}
-
-| Fine-grained database security
-|
-|
-| {check-mark}
-
-| Private VPC endpoints
-|
-|
-| AWS PrivateLink, Azure Private Link, GCP Private Service Connect
-
-| Security logs
-|
-|
-| {check-mark}
-
-| Single sign-on
-|
-|
-| {check-mark}
-|===
-
-.Pricing and usage
-[cols="40,^17,^17,^17",options="header"]
-|===
-|
-| label:AuraDB-Free[]
-| label:AuraDB-Professional[]
-| label:AuraDB-Enterprise[]
-
-| Capacity-based consumption pricing model
-|
-| {check-mark}
-| {check-mark}
-=======
 AuraDB offers the following subscription plans: *AuraDB Free*, *AuraDB Professional*, and *AuraDB Enterprise*.
 The full list of features available in each plan is available on the link:https://neo4j.com/pricing/[Neo4j Pricing page].
->>>>>>> 787dca24
 
 == Updates and upgrades
 
